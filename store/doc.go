--- conflicted
+++ resolved
@@ -1,7 +1,2 @@
-<<<<<<< HEAD
 // Package store offers in-memory and Redis-based stores for throttled.
-package store // import "gopkg.in/throttled/throttled.v0/store"
-=======
-// Package store offers a memory-based and a Redis-based throttled.Store implementation.
-package store // import "gopkg.in/throttled/throttled.v1/store"
->>>>>>> b92ef141
+package store // import "gopkg.in/throttled/throttled.v1/store"